--- conflicted
+++ resolved
@@ -47,14 +47,8 @@
 
 [dev-dependencies]
 env_logger = "0.9.0"
-<<<<<<< HEAD
 kitchensink-runtime = { git = "https://github.com/paritytech/substrate.git", branch = "master" }
 sp-keyring = { git = "https://github.com/paritytech/substrate.git", branch = "master" }
-clap = { version = "2.33", features = ["yaml"] }
-=======
-node-template-runtime = { git = "https://github.com/paritytech/substrate.git", branch = "master" }
-sp-keyring = { version = "6.0.0", git = "https://github.com/paritytech/substrate.git", branch = "master" }
->>>>>>> 44ab8780
 wabt = "0.10.0"
 pallet-identity = { git = "https://github.com/paritytech/substrate.git", branch = "master" }
 
