[package]
name = "ac-node-api"
version = "0.1.0"
edition = "2021"

# See more keys and their definitions at https://doc.rust-lang.org/cargo/reference/manifest.html

[dependencies]
codec = { package = "parity-scale-codec", version = "3.0.0", features = ['derive'], default-features = false }
derive_more = { version = "0.99.17" }
#TODO get from parity when our changes are accepted
frame-metadata = { version = "15.0.0", default-features = false, git = "https://github.com/integritee-network/frame-metadata", features = ["v14", "full_derive"] }
#frame-metadata = { version = "15.0.0", features = ["v14"], default-features = false }
hex = { version = "0.4.3", default-features = false }
log = { version = "0.4.14", default-features = false }
scale-info = { version = "2.0.1", features = ["derive", "decode"] , default-features = false }
serde = { version = "1.0.136", features = ["derive"], default-features = false }
serde_json = { version = "1.0.79", default-features = false, features = ["alloc"] }

# local deps
ac-primitives = { path = "../primitives", default-features = false }

# substrate deps
frame-support = { default-features = false, git = "https://github.com/paritytech/substrate.git", branch = "polkadot-v0.9.24" }
frame-system = { default-features = false, git = "https://github.com/paritytech/substrate.git", branch = "polkadot-v0.9.24" }
sp-core = { default-features = false, features = ["full_crypto"], git = "https://github.com/paritytech/substrate.git", branch = "polkadot-v0.9.24" }
sp-std = { default-features = false, git = "https://github.com/paritytech/substrate.git", branch = "polkadot-v0.9.24" }
sp-runtime = { default-features = false, git = "https://github.com/paritytech/substrate.git", branch = "polkadot-v0.9.24" }

# need to add this for `no_std`
<<<<<<< HEAD
sp-application-crypto = { default-features = false, git = "https://github.com/paritytech/substrate.git", branch = "polkadot-v0.9.24", features = ["full_crypto"] }
sp-runtime-interface = { default-features = false, features = ["disable_target_static_assertions"], git = "https://github.com/paritytech/substrate.git", branch = "polkadot-v0.9.24" }
=======
sp-application-crypto = { version = "6.0.0", default-features = false, git = "https://github.com/paritytech/substrate.git", branch = "master", features = ["full_crypto"] }
sp-runtime-interface = { version = "6.0.0", default-features = false, git = "https://github.com/paritytech/substrate.git", branch = "master" }
>>>>>>> 431e030c

[features]
default = ["std"]
# To support `no_std` builds in non-32 bit environments.
disable_target_static_assertions = [
    "sp-runtime-interface/disable_target_static_assertions"
]
std = [
    "codec/std",
    "frame-metadata/std",
    "hex/std",
    "log/std",
    "scale-info/std",
    "serde/std",
    "serde_json/std",
    # local deps
    "ac-primitives/std",
    # substrate-deps
    "frame-support/std",
    "frame-system/std",
    "sp-core/std",
    "sp-std/std",
    "sp-runtime/std",
    # no_std support
    "sp-application-crypto/std",
    "sp-runtime-interface/std",
]<|MERGE_RESOLUTION|>--- conflicted
+++ resolved
@@ -28,13 +28,8 @@
 sp-runtime = { default-features = false, git = "https://github.com/paritytech/substrate.git", branch = "polkadot-v0.9.24" }
 
 # need to add this for `no_std`
-<<<<<<< HEAD
 sp-application-crypto = { default-features = false, git = "https://github.com/paritytech/substrate.git", branch = "polkadot-v0.9.24", features = ["full_crypto"] }
-sp-runtime-interface = { default-features = false, features = ["disable_target_static_assertions"], git = "https://github.com/paritytech/substrate.git", branch = "polkadot-v0.9.24" }
-=======
-sp-application-crypto = { version = "6.0.0", default-features = false, git = "https://github.com/paritytech/substrate.git", branch = "master", features = ["full_crypto"] }
-sp-runtime-interface = { version = "6.0.0", default-features = false, git = "https://github.com/paritytech/substrate.git", branch = "master" }
->>>>>>> 431e030c
+sp-runtime-interface = { default-features = false, git = "https://github.com/paritytech/substrate.git", branch = "polkadot-v0.9.24" }
 
 [features]
 default = ["std"]
