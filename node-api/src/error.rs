// This file was taken from subxt (Parity Technologies (UK))
// https://github.com/paritytech/subxt/
// And was adapted by Supercomputing Systems AG and Integritee AG.
//
// Copyright 2019-2022 Parity Technologies (UK) Ltd, Supercomputing Systems AG and Integritee AG.
// This file is licensed as Apache-2.0
// see LICENSE for license details.

//! The errors use in the node-api crate.
//!
//! This file is mostly subxt.

use crate::{
	alloc::{
		borrow::Cow,
		format,
		string::{String, ToString},
		vec::Vec,
	},
	metadata::Metadata,
};
use codec::Decode;
use core::fmt::Debug;
use derive_more::From;
use log::*;
use scale_info::TypeDef;

// Re-expose the errors we use from other crates here:
pub use crate::{
	decoder::{DecodeError, EncodeError},
	metadata::{InvalidMetadataError, MetadataError},
};
pub use sp_core::crypto::SecretStringError;
pub use sp_runtime::transaction_validity::TransactionValidityError;

/// The underlying error enum, generic over the type held by the `Runtime`
/// variant. Prefer to use the [`Error<E>`] and [`Error`] aliases over
/// using this type directly.
#[derive(Debug, From)]
pub enum Error {
	/// Codec error.
	Codec(codec::Error),
	/// Serde serialization error
	Serialization(serde_json::error::Error),
	/// Secret string error.
	SecretString(SecretStringError),
	/// Extrinsic validity error
	Invalid(TransactionValidityError),
	/// Invalid metadata error
	InvalidMetadata(InvalidMetadataError),
	/// Invalid metadata error
	Metadata(MetadataError),
	/// Runtime error.
	Runtime(DispatchError),
	/// Error decoding to a [`crate::dynamic::Value`].
	DecodeValue(DecodeError),
	/// Error encoding from a [`crate::dynamic::Value`].
	EncodeValue(EncodeError<()>),
	/// Transaction progress error.
	Transaction(TransactionError),
	/// Block related error.
	Block(BlockError),
	/// An error encoding a storage address.
	StorageAddress(StorageAddressError),
	/// Other error.
	Other(String),
}

impl From<&str> for Error {
	fn from(error: &str) -> Self {
		Error::Other(error.into())
	}
}
/// This is our attempt to decode a runtime DispatchError. We either
/// successfully decode it into a [`ModuleError`], or we fail and keep
/// hold of the bytes, which we can attempt to decode if we have an
/// appropriate static type to hand.
#[derive(Debug)]
pub enum DispatchError {
	/// An error was emitted from a specific pallet/module.
	Module(ModuleError),
	/// Some other error was emitted.
	Other(Vec<u8>),
}

impl DispatchError {
	/// Attempt to decode a runtime DispatchError, returning either the [`ModuleError`] it decodes
	/// to, along with additional details on the error, or returning the raw bytes if it could not
	/// be decoded.
	pub fn decode_from<'a>(bytes: impl Into<Cow<'a, [u8]>>, metadata: &Metadata) -> Self {
		let bytes = bytes.into();

		let dispatch_error_ty_id = match metadata.dispatch_error_ty() {
			Some(id) => id,
			None => {
				warn!("Can't decode error: sp_runtime::DispatchError was not found in Metadata");
				return DispatchError::Other(bytes.into_owned())
			},
		};

		let dispatch_error_ty = match metadata.types().resolve(dispatch_error_ty_id) {
			Some(ty) => ty,
			None => {
				warn!("Can't decode error: sp_runtime::DispatchError type ID doesn't resolve to a known type");
				return DispatchError::Other(bytes.into_owned())
			},
		};

		let variant = match dispatch_error_ty.type_def() {
			TypeDef::Variant(var) => var,
			_ => {
				warn!("Can't decode error: sp_runtime::DispatchError type is not a Variant");
				return DispatchError::Other(bytes.into_owned())
			},
		};

		let module_variant_idx =
			variant.variants().iter().find(|v| v.name() == "Module").map(|v| v.index());
		let module_variant_idx = match module_variant_idx {
			Some(idx) => idx,
			None => {
				warn!("Can't decode error: sp_runtime::DispatchError does not have a 'Module' variant");
				return DispatchError::Other(bytes.into_owned())
			},
		};

		// If the error bytes don't correspond to a ModuleError, just return the bytes.
		// This is perfectly reasonable and expected, so no logging.
		if bytes[0] != module_variant_idx {
			return DispatchError::Other(bytes.into_owned())
		}

		// The remaining bytes are the module error, all being well:
		let bytes = &bytes[1..];

		// The oldest and second oldest type of error decode to this shape:
		#[derive(Decode)]
		struct LegacyModuleError {
			index: u8,
			error: u8,
		}

		// The newer case expands the error for forward compat:
		#[derive(Decode)]
		struct CurrentModuleError {
			index: u8,
			error: [u8; 4],
		}

		// try to decode into the new shape, or the old if that doesn't work
		let err = match CurrentModuleError::decode(&mut &*bytes) {
			Ok(e) => e,
			Err(_) => {
				let old_e = match LegacyModuleError::decode(&mut &*bytes) {
					Ok(err) => err,
					Err(_) => {
						warn!("Can't decode error: sp_runtime::DispatchError does not match known formats");
						return DispatchError::Other(bytes.to_vec())
					},
				};
				CurrentModuleError { index: old_e.index, error: [old_e.error, 0, 0, 0] }
			},
		};

		let error_details = match metadata.error(err.index, err.error[0]) {
			Ok(details) => details,
			Err(_) => {
				warn!("Can't decode error: sp_runtime::DispatchError::Module details do not match known information");
				return DispatchError::Other(bytes.to_vec())
			},
		};

		DispatchError::Module(ModuleError {
			pallet: error_details.pallet().to_string(),
			error: error_details.error().to_string(),
			description: error_details.docs().to_vec(),
			error_data: ModuleErrorData { pallet_index: err.index, error: err.error },
		})
	}
}

/// Block error
#[derive(Clone, Debug, Eq, PartialEq)]
pub enum BlockError {
	/// The block
	BlockHashNotFound(String),
}

impl BlockError {
	/// Produce an error that a block with the given hash cannot be found.
	pub fn block_hash_not_found(hash: impl AsRef<[u8]>) -> BlockError {
		let hash = format!("0x{}", hex::encode(hash));
		BlockError::BlockHashNotFound(hash)
	}
}

/// Transaction error.
#[derive(Clone, Debug, Eq, PartialEq)]
pub enum TransactionError {
	/// The finality subscription expired (after ~512 blocks we give up if the
	/// block hasn't yet been finalized).
	FinalitySubscriptionTimeout,
	/// The block hash that the transaction was added to could not be found.
	/// This is probably because the block was retracted before being finalized.
	BlockHashNotFound,
}

/// Details about a module error that has occurred.
#[derive(Clone, Debug)]
pub struct ModuleError {
	/// The name of the pallet that the error came from.
	pub pallet: String,
	/// The name of the error.
	pub error: String,
	/// A description of the error.
	pub description: Vec<String>,
	/// A byte representation of the error.
	pub error_data: ModuleErrorData,
}

/// The error details about a module error that has occurred.
///
/// **Note**: Structure used to obtain the underlying bytes of a ModuleError.
#[derive(Clone, Debug)]
pub struct ModuleErrorData {
	/// Index of the pallet that the error came from.
	pub pallet_index: u8,
	/// Raw error bytes.
	pub error: [u8; 4],
}

<<<<<<< HEAD
impl RuntimeError {
    /// Converts a `DispatchError` into a subxt error.
    pub fn from_dispatch(metadata: &Metadata, error: DispatchError) -> Result<Self, Error> {
        match error {
            DispatchError::Module(ModuleError {
                index,
                error,
                message: _,
            }) => {
                let error = metadata.error(index, error[0])?;
                Ok(Self::Module(PalletError {
                    pallet: error.pallet().to_string(),
                    error: error.error().to_string(),
                    description: error.description().to_vec(),
                }))
            }
            DispatchError::BadOrigin => Ok(Self::BadOrigin),
            DispatchError::CannotLookup => Ok(Self::CannotLookup),
            DispatchError::ConsumerRemaining => Ok(Self::ConsumerRemaining),
            DispatchError::TooManyConsumers => Ok(Self::TooManyConsumers),
            DispatchError::NoProviders => Ok(Self::NoProviders),
            DispatchError::Arithmetic(_math_error) => Ok(Self::Other("math_error".into())),
            DispatchError::Token(_token_error) => Ok(Self::Other("token error".into())),
            DispatchError::Transactional(_transactional_error) => {
                Ok(Self::Other("transactional error".into()))
            }
            DispatchError::Other(msg) => Ok(Self::Other(msg.to_string())),
            _ => todo!(),
        }
    }
=======
impl ModuleErrorData {
	/// Obtain the error index from the underlying byte data.
	pub fn error_index(&self) -> u8 {
		// Error index is utilized as the first byte from the error array.
		self.error[0]
	}
>>>>>>> 0c8d07fa
}

/// Something went wrong trying to encode a storage address.
#[derive(Clone, Debug)]
pub enum StorageAddressError {
	/// Storage map type must be a composite type.
	MapTypeMustBeTuple,
	/// Storage lookup does not have the expected number of keys.
	WrongNumberOfKeys {
		/// The actual number of keys needed, based on the metadata.
		actual: usize,
		/// The number of keys provided in the storage address.
		expected: usize,
	},
	/// Storage lookup requires a type that wasn't found in the metadata.
	TypeNotFound(u32),
	/// This storage entry in the metadata does not have the correct number of hashers to fields.
	WrongNumberOfHashers {
		/// The number of hashers in the metadata for this storage entry.
		hashers: usize,
		/// The number of fields in the metadata for this storage entry.
		fields: usize,
	},
}<|MERGE_RESOLUTION|>--- conflicted
+++ resolved
@@ -229,45 +229,12 @@
 	pub error: [u8; 4],
 }
 
-<<<<<<< HEAD
-impl RuntimeError {
-    /// Converts a `DispatchError` into a subxt error.
-    pub fn from_dispatch(metadata: &Metadata, error: DispatchError) -> Result<Self, Error> {
-        match error {
-            DispatchError::Module(ModuleError {
-                index,
-                error,
-                message: _,
-            }) => {
-                let error = metadata.error(index, error[0])?;
-                Ok(Self::Module(PalletError {
-                    pallet: error.pallet().to_string(),
-                    error: error.error().to_string(),
-                    description: error.description().to_vec(),
-                }))
-            }
-            DispatchError::BadOrigin => Ok(Self::BadOrigin),
-            DispatchError::CannotLookup => Ok(Self::CannotLookup),
-            DispatchError::ConsumerRemaining => Ok(Self::ConsumerRemaining),
-            DispatchError::TooManyConsumers => Ok(Self::TooManyConsumers),
-            DispatchError::NoProviders => Ok(Self::NoProviders),
-            DispatchError::Arithmetic(_math_error) => Ok(Self::Other("math_error".into())),
-            DispatchError::Token(_token_error) => Ok(Self::Other("token error".into())),
-            DispatchError::Transactional(_transactional_error) => {
-                Ok(Self::Other("transactional error".into()))
-            }
-            DispatchError::Other(msg) => Ok(Self::Other(msg.to_string())),
-            _ => todo!(),
-        }
-    }
-=======
 impl ModuleErrorData {
 	/// Obtain the error index from the underlying byte data.
 	pub fn error_index(&self) -> u8 {
 		// Error index is utilized as the first byte from the error array.
 		self.error[0]
 	}
->>>>>>> 0c8d07fa
 }
 
 /// Something went wrong trying to encode a storage address.
