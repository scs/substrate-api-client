/*
	Copyright 2019 Supercomputing Systems AG
	Licensed under the Apache License, Version 2.0 (the "License");
	you may not use this file except in compliance with the License.
	You may obtain a copy of the License at

		http://www.apache.org/licenses/LICENSE-2.0

	Unless required by applicable law or agreed to in writing, software
	distributed under the License is distributed on an "AS IS" BASIS,
	WITHOUT WARRANTIES OR CONDITIONS OF ANY KIND, either express or implied.
	See the License for the specific language governing permissions and
	limitations under the License.
*/

//! Very simple example that shows how to subscribe to events.

use codec::Decode;
use kitchensink_runtime::Runtime;
use log::debug;
use sp_core::{sr25519, H256 as Hash};
use std::sync::mpsc::channel;

// This module depends on node_runtime.
// To avoid dependency collisions, node_runtime has been removed from the substrate-api-client library.
// Replace this crate by your own if you run a custom substrate node to get your custom events.
use kitchensink_runtime::RuntimeEvent;

#[cfg(feature = "ws-client")]
use substrate_api_client::rpc::WsRpcClient;

#[cfg(feature = "tungstenite-client")]
use substrate_api_client::rpc::TungsteniteRpcClient;

use substrate_api_client::{utils::FromHexString, Api, AssetTipExtrinsicParams};

fn main() {
	env_logger::init();

	#[cfg(feature = "ws-client")]
	let client = WsRpcClient::new("ws://127.0.0.1:9944");
<<<<<<< HEAD

	#[cfg(feature = "tungstenite-client")]
	let client = TungsteniteRpcClient::new("ws://127.0.0.1:9944", 100);

	let api = Api::<sr25519::Pair, _, AssetTipExtrinsicParams>::new(client).unwrap();
=======
	let api =
		Api::<sr25519::Pair, _, AssetTipExtrinsicParams<Runtime>, Runtime>::new(client).unwrap();
>>>>>>> a92f2ca8

	println!("Subscribe to events");
	let (events_in, events_out) = channel();
	api.subscribe_events(events_in).unwrap();

	for _ in 0..5 {
		let event_str = events_out.recv().unwrap();

		let _unhex = Vec::from_hex(event_str).unwrap();
		let mut _er_enc = _unhex.as_slice();
		let events =
			Vec::<frame_system::EventRecord<RuntimeEvent, Hash>>::decode(&mut _er_enc).unwrap();
		for evr in &events {
			println!("decoded: {:?} {:?}", evr.phase, evr.event);
			match &evr.event {
				RuntimeEvent::Balances(be) => {
					println!(">>>>>>>>>> balances event: {:?}", be);
					match &be {
						pallet_balances::Event::Transfer { from, to, amount } => {
							println!("Transactor: {:?}", from);
							println!("Destination: {:?}", to);
							println!("Value: {:?}", amount);
							return
						},
						_ => {
							debug!("ignoring unsupported balances event");
						},
					}
				},
				_ => debug!("ignoring unsupported module event: {:?}", evr.event),
			}
		}
	}
}<|MERGE_RESOLUTION|>--- conflicted
+++ resolved
@@ -26,29 +26,14 @@
 // Replace this crate by your own if you run a custom substrate node to get your custom events.
 use kitchensink_runtime::RuntimeEvent;
 
-#[cfg(feature = "ws-client")]
-use substrate_api_client::rpc::WsRpcClient;
-
-#[cfg(feature = "tungstenite-client")]
-use substrate_api_client::rpc::TungsteniteRpcClient;
-
-use substrate_api_client::{utils::FromHexString, Api, AssetTipExtrinsicParams};
+use substrate_api_client::{rpc::WsRpcClient, utils::FromHexString, Api, AssetTipExtrinsicParams};
 
 fn main() {
 	env_logger::init();
 
-	#[cfg(feature = "ws-client")]
 	let client = WsRpcClient::new("ws://127.0.0.1:9944");
-<<<<<<< HEAD
-
-	#[cfg(feature = "tungstenite-client")]
-	let client = TungsteniteRpcClient::new("ws://127.0.0.1:9944", 100);
-
-	let api = Api::<sr25519::Pair, _, AssetTipExtrinsicParams>::new(client).unwrap();
-=======
 	let api =
 		Api::<sr25519::Pair, _, AssetTipExtrinsicParams<Runtime>, Runtime>::new(client).unwrap();
->>>>>>> a92f2ca8
 
 	println!("Subscribe to events");
 	let (events_in, events_out) = channel();
