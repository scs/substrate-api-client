--- conflicted
+++ resolved
@@ -20,15 +20,9 @@
 use kitchensink_runtime::{BalancesCall, Header, Runtime, RuntimeCall};
 use sp_keyring::AccountKeyring;
 use sp_runtime::{generic::Era, MultiAddress};
-
-#[cfg(feature = "ws-client")]
-use substrate_api_client::rpc::WsRpcClient;
-
-#[cfg(feature = "tungstenite-client")]
-use substrate_api_client::rpc::TungsteniteRpcClient;
-
 use substrate_api_client::{
-	compose_extrinsic_offline, Api, AssetTipExtrinsicParams, UncheckedExtrinsicV4, XtStatus,
+	compose_extrinsic_offline, rpc::WsRpcClient, Api, AssetTipExtrinsicParams,
+	UncheckedExtrinsicV4, XtStatus,
 };
 
 fn main() {
@@ -36,18 +30,9 @@
 
 	// Initialize api and set the signer (sender) that is used to sign the extrinsics.
 	let from = AccountKeyring::Alice.pair();
-
-	#[cfg(feature = "ws-client")]
 	let client = WsRpcClient::new("ws://127.0.0.1:9944");
 
-<<<<<<< HEAD
-	#[cfg(feature = "tungstenite-client")]
-	let client = TungsteniteRpcClient::new("ws://127.0.0.1:9944", 100);
-
-	let mut api = Api::<_, _, AssetTipExtrinsicParams>::new(client).unwrap();
-=======
 	let mut api = Api::<_, _, AssetTipExtrinsicParams<Runtime>, Runtime>::new(client).unwrap();
->>>>>>> a92f2ca8
 	api.set_signer(from);
 
 	// Information for Era for mortal transactions.
