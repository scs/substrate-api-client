--- conflicted
+++ resolved
@@ -12,19 +12,11 @@
 serde_json = "1.0.79"
 
 # Substrate dependencies
-<<<<<<< HEAD
+sc-keystore = { version = "4.0.0-dev", git = "https://github.com/paritytech/substrate.git", branch = "polkadot-v0.9.29" }
+sp-application-crypto = { version = "6.0.0", git = "https://github.com/paritytech/substrate.git", branch = "polkadot-v0.9.29" }
 sp-core = { version = "6.0.0", git = "https://github.com/paritytech/substrate.git", branch = "polkadot-v0.9.29" }
 sp-keystore = { version = "0.12.0", git = "https://github.com/paritytech/substrate.git", branch = "polkadot-v0.9.29" }
-sc-keystore = { version = "4.0.0-dev", git = "https://github.com/paritytech/substrate.git", branch = "polkadot-v0.9.29" }
 sp-keyring = { version = "6.0.0", git = "https://github.com/paritytech/substrate.git", branch = "polkadot-v0.9.29" }
-sp-application-crypto = { version = "6.0.0", git = "https://github.com/paritytech/substrate.git", branch = "polkadot-v0.9.29" }
-=======
-sc-keystore = { version = "4.0.0-dev", git = "https://github.com/paritytech/substrate.git", branch = "master" }
-sp-application-crypto = { version = "6.0.0", git = "https://github.com/paritytech/substrate.git", branch = "master" }
-sp-core = { version = "6.0.0", git = "https://github.com/paritytech/substrate.git", branch = "master" }
-sp-keyring = { version = "6.0.0", git = "https://github.com/paritytech/substrate.git", branch = "master" }
-sp-keystore = { version = "0.12.0", git = "https://github.com/paritytech/substrate.git", branch = "master" }
->>>>>>> c6f47e90
 
 [dev-dependencies]
 tempfile = "3.3.0"