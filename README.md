# substrate-api-client

<p align="center">
<img src=./web3_foundation_grants_badge_black.svg width = 400>
</p>

substrate-api-client a library written in Rust for connecting to the substrate's RPC interface via WebSockets allowing to

* Compose extrinsics, send them and subscribe to updates (synchronously).
* supports composing extrinsics for `no_std` builds
* Watch events and execute code upon events.
* Parse and print the node metadata.

## Prerequisites

In order to build the substrate-api-client and the examples, Rust and the wasm target are needed. For Linux:
```bash
curl https://sh.rustup.rs -sSf | sh
# Install the rust toolchain specified in rust-toolchain.toml
rustup show
```
For more information, please refer to the [substrate](https://github.com/paritytech/substrate) repository.

## Substrate node

To execute the examples, a running substrate node is needed. You can download a node artifact from substrate directly: https://github.com/paritytech/substrate
or run the kitchensink-node with docker:

```
docker run -p 9944:9944 -p 9933:9933 -p 30333:30333 parity/substrate:latest --dev --ws-external --rpc-external
```

## Examples

To run an example, clone the `substrate-api-client` repository and run the desired example directly with the cargo command:

```bash
<<<<<<< HEAD
git clone https://github.com/scs/substrate-api-client.git
cd substrate-api-client
cargo run --example example_get_storage
```
or download the already built binaries from Github Actions: https://github.com/scs/substrate-api-client/actions and run them without any building:

```bash
chmod +x <example>
./<example>
=======
    git clone https://github.com/scs/substrate-api-client.git
    cd substrate-api-client
    cargo run --example get_storage
>>>>>>> 44ab8780
```


Set the output verbosity by prepending `RUST_LOG=info` or `RUST_LOG=debug`.

<<<<<<< HEAD
The following examples can be found in the [examples](/examples) folder:

* [example_benchmark_bulk_xt](/examples/example_benchmark_bulk_xt.rs): Float the node with a series of transactions.
* [example_compose_extrinsic_offline](/examples/example_compose_extrinsic_offline.rs): Compose an extrinsic without interacting with the node.
* [example_contract_instantiate_with_code](/examples/example_contract_instantiate_with_code.rs): Instantiate a contract on the chain.
* [example_contract](/examples/example_contract.rs): Handle ink! contracts (put, create, and call). **DEPRECATED!**
* [example_custom_storage_struct](/examples/example_custom_storage_struct.rs): Fetch and decode custom structs from the runtime. **DEPRECATED!**
* [example_event_callback](/examples/example_event_callback.rs): Subscribe and react on events.
* [example_event_error_details](/examples/example_event_error_details.rs): Listen to error events from the node to determine if an extrinsic was successful or not.
* [example_generic_event_callback](/examples/example_generic_event_callback.rs): Listen to an example event from the node.
* [example_generic_extrinsic](/examples/example_generic_extrinsic.rs): Compose an extrinsic for any call in any module by supplying the module and call name as strings.
* [example_get_block](/examples/example_get_block.rs): Read header, block and signed block from storage.
* [example_get_storage](/examples/example_get_storage.rs): Read storage values.
* [example_print_metadata](/examples/example_print_metadata.rs): Print the metadata of the node in a readable way.
* [example_sudo](/examples/example_sudo.rs): Create and send a sudo wrapped call.
* [example_transfer_using_seed](/examples/example_transfer_using_seed.rs): Transfer tokens by using a wrapper of compose_extrinsic with an account generated with a seed.
* [example_staking_payout](/src/examples/example_staking_payout.rs): Westend staking reward payout for validator.
* [example_batch_payout](/src/examples/example_staking_payout.rs): Batch reward payout for validator.
=======
* [compose_extrinsic_offline](/src/examples/compose_extrinsic_offline.rs): Compose an extrinsic without interacting with the node.
* [contract](/src/examples/contract.rs): Handle ink! contracts (put, create, and call). **DEPRECATED!**
* [custom_storage_struct](/src/examples/custom_storage_struct.rs): Fetch and decode custom structs from the runtime. **DEPRECATED!**
* [event_callback](/src/examples/event_callback.rs): Subscribe and react on events.
* [generic_extrinsic](/src/examples/generic_extrinsic.rs): Compose an extrinsic for any call in any module by supplying the module and call name as strings.
* [get_storage](/src/examples/get_storage.rs): Read storage values.
* [print_metadata](/src/examples/print_metadata.rs): Print the metadata of the node in a readable way.
* [transfer](/src/examples/transfer.rs): Transfer tokens by using a wrapper of compose_extrinsic
>>>>>>> 44ab8780

## Alternatives

Parity offers a Rust client with similar functionality: https://github.com/paritytech/substrate-subxt

## Acknowledgements

The development of substrate-api-client is financed by [web3 foundation](https://web3.foundation/)'s grant programme.

We also thank the teams at

* [Parity Technologies](https://www.parity.io/) for building [substrate](https://github.com/paritytech/substrate) and supporting us during development.<|MERGE_RESOLUTION|>--- conflicted
+++ resolved
@@ -35,55 +35,38 @@
 To run an example, clone the `substrate-api-client` repository and run the desired example directly with the cargo command:
 
 ```bash
-<<<<<<< HEAD
 git clone https://github.com/scs/substrate-api-client.git
 cd substrate-api-client
-cargo run --example example_get_storage
+cargo run --example get_storage
 ```
 or download the already built binaries from Github Actions: https://github.com/scs/substrate-api-client/actions and run them without any building:
 
 ```bash
 chmod +x <example>
 ./<example>
-=======
-    git clone https://github.com/scs/substrate-api-client.git
-    cd substrate-api-client
-    cargo run --example get_storage
->>>>>>> 44ab8780
 ```
 
 
 Set the output verbosity by prepending `RUST_LOG=info` or `RUST_LOG=debug`.
 
-<<<<<<< HEAD
 The following examples can be found in the [examples](/examples) folder:
 
-* [example_benchmark_bulk_xt](/examples/example_benchmark_bulk_xt.rs): Float the node with a series of transactions.
-* [example_compose_extrinsic_offline](/examples/example_compose_extrinsic_offline.rs): Compose an extrinsic without interacting with the node.
-* [example_contract_instantiate_with_code](/examples/example_contract_instantiate_with_code.rs): Instantiate a contract on the chain.
-* [example_contract](/examples/example_contract.rs): Handle ink! contracts (put, create, and call). **DEPRECATED!**
-* [example_custom_storage_struct](/examples/example_custom_storage_struct.rs): Fetch and decode custom structs from the runtime. **DEPRECATED!**
-* [example_event_callback](/examples/example_event_callback.rs): Subscribe and react on events.
-* [example_event_error_details](/examples/example_event_error_details.rs): Listen to error events from the node to determine if an extrinsic was successful or not.
-* [example_generic_event_callback](/examples/example_generic_event_callback.rs): Listen to an example event from the node.
-* [example_generic_extrinsic](/examples/example_generic_extrinsic.rs): Compose an extrinsic for any call in any module by supplying the module and call name as strings.
-* [example_get_block](/examples/example_get_block.rs): Read header, block and signed block from storage.
-* [example_get_storage](/examples/example_get_storage.rs): Read storage values.
-* [example_print_metadata](/examples/example_print_metadata.rs): Print the metadata of the node in a readable way.
-* [example_sudo](/examples/example_sudo.rs): Create and send a sudo wrapped call.
-* [example_transfer_using_seed](/examples/example_transfer_using_seed.rs): Transfer tokens by using a wrapper of compose_extrinsic with an account generated with a seed.
-* [example_staking_payout](/src/examples/example_staking_payout.rs): Westend staking reward payout for validator.
-* [example_batch_payout](/src/examples/example_staking_payout.rs): Batch reward payout for validator.
-=======
-* [compose_extrinsic_offline](/src/examples/compose_extrinsic_offline.rs): Compose an extrinsic without interacting with the node.
-* [contract](/src/examples/contract.rs): Handle ink! contracts (put, create, and call). **DEPRECATED!**
-* [custom_storage_struct](/src/examples/custom_storage_struct.rs): Fetch and decode custom structs from the runtime. **DEPRECATED!**
-* [event_callback](/src/examples/event_callback.rs): Subscribe and react on events.
-* [generic_extrinsic](/src/examples/generic_extrinsic.rs): Compose an extrinsic for any call in any module by supplying the module and call name as strings.
-* [get_storage](/src/examples/get_storage.rs): Read storage values.
-* [print_metadata](/src/examples/print_metadata.rs): Print the metadata of the node in a readable way.
-* [transfer](/src/examples/transfer.rs): Transfer tokens by using a wrapper of compose_extrinsic
->>>>>>> 44ab8780
+* [benchmark_bulk_xt](/examples/benchmark_bulk_xt.rs): Float the node with a series of transactions.
+* [compose_extrinsic_offline](/examples/compose_extrinsic_offline.rs): Compose an extrinsic without interacting with the node.
+* [contract_instantiate_with_code](/examples/contract_instantiate_with_code.rs): Instantiate a contract on the chain.
+* [contract](/examples/contract.rs): Handle ink! contracts (put, create, and call). **DEPRECATED!**
+* [custom_storage_struct](/examples/ustom_storage_struct.rs): Fetch and decode custom structs from the runtime. **DEPRECATED!**
+* [event_callback](/examples/event_callback.rs): Subscribe and react on events.
+* [event_error_details](/examples/event_error_details.rs): Listen to error events from the node to determine if an extrinsic was successful or not.
+* [generic_event_callback](/examples/generic_event_callback.rs): Listen to an example event from the node.
+* [generic_extrinsic](/examples/generic_extrinsic.rs): Compose an extrinsic for any call in any module by supplying the module and call name as strings.
+* [get_block](/examples/get_block.rs): Read header, block and signed block from storage.
+* [get_storage](/examples/get_storage.rs): Read storage values.
+* [print_metadata](/examples/print_metadata.rs): Print the metadata of the node in a readable way.
+* [sudo](/examples/sudo.rs): Create and send a sudo wrapped call.
+* [transfer_using_seed](/examples/transfer_using_seed.rs): Transfer tokens by using a wrapper of compose_extrinsic with an account generated with a seed.
+* [staking_payout](/src/examples/staking_payout.rs): Westend staking reward payout for validator.
+* [batch_payout](/src/examples/staking_payout.rs): Batch reward payout for validator.
 
 ## Alternatives
 
