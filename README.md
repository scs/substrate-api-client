--- conflicted
+++ resolved
@@ -35,16 +35,9 @@
 To run an example, clone the `substrate-api-client` repository and run the desired example directly with the cargo command:
 
 ```bash
-<<<<<<< HEAD
-    git clone https://github.com/scs/substrate-api-client.git
-    cd substrate-api-client
-    cargo run --example example_get_storage
-    cargo run --example example_staking_payout --features staking-xt 
-=======
 git clone https://github.com/scs/substrate-api-client.git
 cd substrate-api-client
 cargo run --example example_get_storage
->>>>>>> 0c8d07fa
 ```
 or download the already built binaries from Github Actions: https://github.com/scs/substrate-api-client/actions and run them without any building:
 
@@ -54,17 +47,6 @@
 ```
 
 
-<<<<<<< HEAD
-* [example_compose_extrinsic_offline](/src/examples/example_compose_extrinsic_offline.rs): Compose an extrinsic without interacting with the node.
-* [example_contract](/src/examples/example_contract.rs): Handle ink! contracts (put, create, and call). **DEPRECATED!**
-* [example_custom_storage_struct](/src/examples/example_custom_storage_struct.rs): Fetch and decode custom structs from the runtime. **DEPRECATED!**
-* [example_event_callback](/src/examples/example_event_callback.rs): Subscribe and react on events.
-* [example_generic_extrinsic](/src/examples/example_generic_extrinsic.rs): Compose an extrinsic for any call in any module by supplying the module and call name as strings.
-* [example_get_storage](/src/examples/example_get_storage.rs): Read storage values.
-* [example_print_metadata](/src/examples/example_print_metadata.rs): Print the metadata of the node in a readable way.
-* [example_transfer](/src/examples/example_transfer.rs): Transfer tokens by using a wrapper of compose_extrinsic
-* [example_staking_payout](/src/examples/example_staking_payout.rs): Westend staking reward payout for validator 
-=======
 Set the output verbosity by prepending `RUST_LOG=info` or `RUST_LOG=debug`.
 
 The following examples can be found in the [examples](/examples) folder:
@@ -83,7 +65,6 @@
 * [example_print_metadata](/examples/example_print_metadata.rs): Print the metadata of the node in a readable way.
 * [example_sudo](/examples/example_sudo.rs): Create and send a sudo wrapped call.
 * [example_transfer_using_seed](/examples/example_transfer_using_seed.rs): Transfer tokens by using a wrapper of compose_extrinsic with an account generated with a seed.
->>>>>>> 0c8d07fa
 
 ## Alternatives
 
