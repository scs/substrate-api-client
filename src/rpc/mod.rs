--- conflicted
+++ resolved
@@ -31,13 +31,9 @@
 
 pub use error::*;
 
-<<<<<<< HEAD
-use crate::{api::XtStatus, Hash};
+use crate::api::{FromHexString, XtStatus};
 use log::info;
 use serde_json::Value;
-=======
-use crate::api::{FromHexString, XtStatus};
->>>>>>> a92f2ca8
 use std::sync::mpsc::Sender as ThreadOut;
 
 /// Trait to be implemented by the ws-client for sending rpc requests and extrinsic.
