--- conflicted
+++ resolved
@@ -141,8 +141,7 @@
 	/// Block hash used to generate the proof
 	pub at: Hash,
 	/// A proof used to prove that storage entries are included in the storage trie
-<<<<<<< HEAD
-	pub proof: Vec<sp_core::Bytes>,
+	pub proof: Vec<Bytes>,
 }
 
 #[cfg(test)]
@@ -266,7 +265,4 @@
 		assert!(TransactionStatus::Dropped.reached_status(status));
 		assert!(TransactionStatus::Invalid.reached_status(status));
 	}
-=======
-	pub proof: Vec<Bytes>,
->>>>>>> 346db81e
 }