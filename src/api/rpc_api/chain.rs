/*
   Copyright 2019 Supercomputing Systems AG
   Licensed under the Apache License, Version 2.0 (the "License");
   you may not use this file except in compliance with the License.
   You may obtain a copy of the License at
	   http://www.apache.org/licenses/LICENSE-2.0
   Unless required by applicable law or agreed to in writing, software
   distributed under the License is distributed on an "AS IS" BASIS,
   WITHOUT WARRANTIES OR CONDITIONS OF ANY KIND, either express or implied.
   See the License for the specific language governing permissions and
   limitations under the License.
*/

use crate::{
	api::{Api, Result},
	rpc::{Request, Subscribe},
};
use ac_compose_macros::rpc_params;
use ac_primitives::{ExtrinsicParams, FrameSystemConfig, SignedBlock};
use log::*;
use serde::de::DeserializeOwned;
use sp_runtime::traits::GetRuntimeBlockType;

<<<<<<< HEAD
#[maybe_async::maybe_async(?Send)]
pub trait GetHeader<Hash> {
	type Header;

	async fn get_finalized_head(&self) -> Result<Option<Hash>>;

	async fn get_header(&self, hash: Option<Hash>) -> Result<Option<Self::Header>>;
}

#[maybe_async::maybe_async(?Send)]
impl<Signer, Client, Params, Runtime> GetHeader<Runtime::Hash>
	for Api<Signer, Client, Params, Runtime>
=======
pub trait GetHeader {
	type Hash;
	type Header;

	fn get_finalized_head(&self) -> Result<Option<Self::Hash>>;

	fn get_header(&self, hash: Option<Self::Hash>) -> Result<Option<Self::Header>>;
}

impl<Signer, Client, Params, Runtime> GetHeader for Api<Signer, Client, Params, Runtime>
>>>>>>> 7e2d3f1d
where
	Client: Request,
	Runtime: FrameSystemConfig,
	Params: ExtrinsicParams<Runtime::Index, Runtime::Hash>,
	Runtime::Header: DeserializeOwned,
{
	type Hash = Runtime::Hash;
	type Header = Runtime::Header;

<<<<<<< HEAD
	async fn get_finalized_head(&self) -> Result<Option<Runtime::Hash>> {
=======
	fn get_finalized_head(&self) -> Result<Option<Self::Hash>> {
>>>>>>> 7e2d3f1d
		let finalized_block_hash =
			self.client().request("chain_getFinalizedHead", rpc_params![]).await?;
		Ok(finalized_block_hash)
	}

<<<<<<< HEAD
	async fn get_header(&self, hash: Option<Runtime::Hash>) -> Result<Option<Runtime::Header>> {
		let block_hash = self.client().request("chain_getHeader", rpc_params![hash]).await?;
=======
	fn get_header(&self, hash: Option<Self::Hash>) -> Result<Option<Self::Header>> {
		let block_hash = self.client().request("chain_getHeader", rpc_params![hash])?;
>>>>>>> 7e2d3f1d
		Ok(block_hash)
	}
}

<<<<<<< HEAD
#[maybe_async::maybe_async(?Send)]
pub trait GetBlock<Number, Hash> {
	type Block;

	async fn get_block_hash(&self, number: Option<Number>) -> Result<Option<Hash>>;

	async fn get_block(&self, hash: Option<Hash>) -> Result<Option<Self::Block>>;

	async fn get_block_by_num(&self, number: Option<Number>) -> Result<Option<Self::Block>>;
=======
pub trait GetBlock {
	type BlockNumber;
	type Hash;
	type Block;

	fn get_block_hash(&self, number: Option<Self::BlockNumber>) -> Result<Option<Self::Hash>>;

	fn get_block(&self, hash: Option<Self::Hash>) -> Result<Option<Self::Block>>;

	fn get_block_by_num(&self, number: Option<Self::BlockNumber>) -> Result<Option<Self::Block>>;
>>>>>>> 7e2d3f1d

	/// A signed block is a block with Justification ,i.e., a Grandpa finality proof.
	/// The interval at which finality proofs are provided is set via the
	/// the `GrandpaConfig.justification_period` in a node's service.rs.
	/// The Justification may be None.
<<<<<<< HEAD
	async fn get_signed_block(
		&self,
		hash: Option<Hash>,
=======
	fn get_signed_block(
		&self,
		hash: Option<Self::Hash>,
>>>>>>> 7e2d3f1d
	) -> Result<Option<SignedBlock<Self::Block>>>;

	async fn get_signed_block_by_num(
		&self,
		number: Option<Self::BlockNumber>,
	) -> Result<Option<SignedBlock<Self::Block>>>;
}

<<<<<<< HEAD
#[maybe_async::maybe_async(?Send)]
impl<Signer, Client, Params, Runtime> GetBlock<Runtime::BlockNumber, Runtime::Hash>
	for Api<Signer, Client, Params, Runtime>
=======
impl<Signer, Client, Params, Runtime> GetBlock for Api<Signer, Client, Params, Runtime>
>>>>>>> 7e2d3f1d
where
	Client: Request,
	Runtime: FrameSystemConfig + GetRuntimeBlockType,
	Params: ExtrinsicParams<Runtime::Index, Runtime::Hash>,
	Runtime::RuntimeBlock: DeserializeOwned,
{
	type BlockNumber = Runtime::BlockNumber;
	type Hash = Runtime::Hash;
	type Block = Runtime::RuntimeBlock;

<<<<<<< HEAD
	async fn get_block_hash(
		&self,
		number: Option<Runtime::BlockNumber>,
	) -> Result<Option<Runtime::Hash>> {
		let block_hash = self.client().request("chain_getBlockHash", rpc_params![number]).await?;
		Ok(block_hash)
	}

	async fn get_block(&self, hash: Option<Runtime::Hash>) -> Result<Option<Self::Block>> {
		Self::get_signed_block(self, hash).await.map(|sb_opt| sb_opt.map(|sb| sb.block))
	}

	async fn get_block_by_num(
		&self,
		number: Option<Runtime::BlockNumber>,
	) -> Result<Option<Self::Block>> {
		Self::get_signed_block_by_num(self, number)
			.await
			.map(|sb_opt| sb_opt.map(|sb| sb.block))
=======
	fn get_block_hash(&self, number: Option<Self::BlockNumber>) -> Result<Option<Self::Hash>> {
		let block_hash = self.client().request("chain_getBlockHash", rpc_params![number])?;
		Ok(block_hash)
	}

	fn get_block(&self, hash: Option<Self::Hash>) -> Result<Option<Self::Block>> {
		Self::get_signed_block(self, hash).map(|sb_opt| sb_opt.map(|sb| sb.block))
	}

	fn get_block_by_num(&self, number: Option<Self::BlockNumber>) -> Result<Option<Self::Block>> {
		Self::get_signed_block_by_num(self, number).map(|sb_opt| sb_opt.map(|sb| sb.block))
>>>>>>> 7e2d3f1d
	}

	async fn get_signed_block(
		&self,
		hash: Option<Self::Hash>,
	) -> Result<Option<SignedBlock<Self::Block>>> {
		let block = self.client().request("chain_getBlock", rpc_params![hash]).await?;
		Ok(block)
	}

	async fn get_signed_block_by_num(
		&self,
		number: Option<Self::BlockNumber>,
	) -> Result<Option<SignedBlock<Self::Block>>> {
		self.get_block_hash(number).await.map(|h| self.get_signed_block(h))?.await
	}
}
pub trait SubscribeChain {
	type Client: Subscribe;
	type Header: DeserializeOwned;

	fn subscribe_finalized_heads(
		&self,
	) -> Result<<Self::Client as Subscribe>::Subscription<Self::Header>>;
}

impl<Signer, Client, Params, Runtime> SubscribeChain for Api<Signer, Client, Params, Runtime>
where
	Client: Subscribe,
	Params: ExtrinsicParams<Runtime::Index, Runtime::Hash>,
	Runtime: FrameSystemConfig,
	Runtime::Header: DeserializeOwned,
{
	type Client = Client;
	type Header = Runtime::Header;

	fn subscribe_finalized_heads(
		&self,
	) -> Result<<Self::Client as Subscribe>::Subscription<Self::Header>> {
		debug!("subscribing to finalized heads");
		self.client()
			.subscribe(
				"chain_subscribeFinalizedHeads",
				rpc_params![],
				"chain_unsubscribeFinalizedHeads",
			)
			.map_err(|e| e.into())
	}
}<|MERGE_RESOLUTION|>--- conflicted
+++ resolved
@@ -21,31 +21,18 @@
 use serde::de::DeserializeOwned;
 use sp_runtime::traits::GetRuntimeBlockType;
 
-<<<<<<< HEAD
 #[maybe_async::maybe_async(?Send)]
-pub trait GetHeader<Hash> {
-	type Header;
-
-	async fn get_finalized_head(&self) -> Result<Option<Hash>>;
-
-	async fn get_header(&self, hash: Option<Hash>) -> Result<Option<Self::Header>>;
-}
-
-#[maybe_async::maybe_async(?Send)]
-impl<Signer, Client, Params, Runtime> GetHeader<Runtime::Hash>
-	for Api<Signer, Client, Params, Runtime>
-=======
 pub trait GetHeader {
 	type Hash;
 	type Header;
 
-	fn get_finalized_head(&self) -> Result<Option<Self::Hash>>;
+	async fn get_finalized_head(&self) -> Result<Option<Self::Hash>>;
 
-	fn get_header(&self, hash: Option<Self::Hash>) -> Result<Option<Self::Header>>;
+	async fn get_header(&self, hash: Option<Self::Hash>) -> Result<Option<Self::Header>>;
 }
 
+#[maybe_async::maybe_async(?Send)]
 impl<Signer, Client, Params, Runtime> GetHeader for Api<Signer, Client, Params, Runtime>
->>>>>>> 7e2d3f1d
 where
 	Client: Request,
 	Runtime: FrameSystemConfig,
@@ -55,63 +42,41 @@
 	type Hash = Runtime::Hash;
 	type Header = Runtime::Header;
 
-<<<<<<< HEAD
-	async fn get_finalized_head(&self) -> Result<Option<Runtime::Hash>> {
-=======
-	fn get_finalized_head(&self) -> Result<Option<Self::Hash>> {
->>>>>>> 7e2d3f1d
+	async fn get_finalized_head(&self) -> Result<Option<Self::Hash>> {
 		let finalized_block_hash =
 			self.client().request("chain_getFinalizedHead", rpc_params![]).await?;
 		Ok(finalized_block_hash)
 	}
 
-<<<<<<< HEAD
-	async fn get_header(&self, hash: Option<Runtime::Hash>) -> Result<Option<Runtime::Header>> {
-		let block_hash = self.client().request("chain_getHeader", rpc_params![hash]).await?;
-=======
-	fn get_header(&self, hash: Option<Self::Hash>) -> Result<Option<Self::Header>> {
+	async fn get_header(&self, hash: Option<Self::Hash>) -> Result<Option<Self::Header>> {
 		let block_hash = self.client().request("chain_getHeader", rpc_params![hash])?;
->>>>>>> 7e2d3f1d
 		Ok(block_hash)
 	}
 }
 
-<<<<<<< HEAD
 #[maybe_async::maybe_async(?Send)]
-pub trait GetBlock<Number, Hash> {
-	type Block;
-
-	async fn get_block_hash(&self, number: Option<Number>) -> Result<Option<Hash>>;
-
-	async fn get_block(&self, hash: Option<Hash>) -> Result<Option<Self::Block>>;
-
-	async fn get_block_by_num(&self, number: Option<Number>) -> Result<Option<Self::Block>>;
-=======
 pub trait GetBlock {
 	type BlockNumber;
 	type Hash;
 	type Block;
 
-	fn get_block_hash(&self, number: Option<Self::BlockNumber>) -> Result<Option<Self::Hash>>;
+	async fn get_block_hash(&self, number: Option<Self::BlockNumber>)
+		-> Result<Option<Self::Hash>>;
 
-	fn get_block(&self, hash: Option<Self::Hash>) -> Result<Option<Self::Block>>;
+	async fn get_block(&self, hash: Option<Self::Hash>) -> Result<Option<Self::Block>>;
 
-	fn get_block_by_num(&self, number: Option<Self::BlockNumber>) -> Result<Option<Self::Block>>;
->>>>>>> 7e2d3f1d
+	async fn get_block_by_num(
+		&self,
+		number: Option<Self::BlockNumber>,
+	) -> Result<Option<Self::Block>>;
 
 	/// A signed block is a block with Justification ,i.e., a Grandpa finality proof.
 	/// The interval at which finality proofs are provided is set via the
 	/// the `GrandpaConfig.justification_period` in a node's service.rs.
 	/// The Justification may be None.
-<<<<<<< HEAD
 	async fn get_signed_block(
 		&self,
-		hash: Option<Hash>,
-=======
-	fn get_signed_block(
-		&self,
 		hash: Option<Self::Hash>,
->>>>>>> 7e2d3f1d
 	) -> Result<Option<SignedBlock<Self::Block>>>;
 
 	async fn get_signed_block_by_num(
@@ -120,13 +85,8 @@
 	) -> Result<Option<SignedBlock<Self::Block>>>;
 }
 
-<<<<<<< HEAD
 #[maybe_async::maybe_async(?Send)]
-impl<Signer, Client, Params, Runtime> GetBlock<Runtime::BlockNumber, Runtime::Hash>
-	for Api<Signer, Client, Params, Runtime>
-=======
 impl<Signer, Client, Params, Runtime> GetBlock for Api<Signer, Client, Params, Runtime>
->>>>>>> 7e2d3f1d
 where
 	Client: Request,
 	Runtime: FrameSystemConfig + GetRuntimeBlockType,
@@ -137,39 +97,23 @@
 	type Hash = Runtime::Hash;
 	type Block = Runtime::RuntimeBlock;
 
-<<<<<<< HEAD
 	async fn get_block_hash(
 		&self,
-		number: Option<Runtime::BlockNumber>,
-	) -> Result<Option<Runtime::Hash>> {
-		let block_hash = self.client().request("chain_getBlockHash", rpc_params![number]).await?;
+		number: Option<Self::BlockNumber>,
+	) -> Result<Option<Self::Hash>> {
+		let block_hash = self.client().request("chain_getBlockHash", rpc_params![number])?;
 		Ok(block_hash)
 	}
 
-	async fn get_block(&self, hash: Option<Runtime::Hash>) -> Result<Option<Self::Block>> {
-		Self::get_signed_block(self, hash).await.map(|sb_opt| sb_opt.map(|sb| sb.block))
+	async fn get_block(&self, hash: Option<Self::Hash>) -> Result<Option<Self::Block>> {
+		Self::get_signed_block(self, hash).map(|sb_opt| sb_opt.map(|sb| sb.block))
 	}
 
 	async fn get_block_by_num(
 		&self,
-		number: Option<Runtime::BlockNumber>,
+		number: Option<Self::BlockNumber>,
 	) -> Result<Option<Self::Block>> {
-		Self::get_signed_block_by_num(self, number)
-			.await
-			.map(|sb_opt| sb_opt.map(|sb| sb.block))
-=======
-	fn get_block_hash(&self, number: Option<Self::BlockNumber>) -> Result<Option<Self::Hash>> {
-		let block_hash = self.client().request("chain_getBlockHash", rpc_params![number])?;
-		Ok(block_hash)
-	}
-
-	fn get_block(&self, hash: Option<Self::Hash>) -> Result<Option<Self::Block>> {
-		Self::get_signed_block(self, hash).map(|sb_opt| sb_opt.map(|sb| sb.block))
-	}
-
-	fn get_block_by_num(&self, number: Option<Self::BlockNumber>) -> Result<Option<Self::Block>> {
 		Self::get_signed_block_by_num(self, number).map(|sb_opt| sb_opt.map(|sb| sb.block))
->>>>>>> 7e2d3f1d
 	}
 
 	async fn get_signed_block(
