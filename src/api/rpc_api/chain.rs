/*
   Copyright 2019 Supercomputing Systems AG
   Licensed under the Apache License, Version 2.0 (the "License");
   you may not use this file except in compliance with the License.
   You may obtain a copy of the License at
	   http://www.apache.org/licenses/LICENSE-2.0
   Unless required by applicable law or agreed to in writing, software
   distributed under the License is distributed on an "AS IS" BASIS,
   WITHOUT WARRANTIES OR CONDITIONS OF ANY KIND, either express or implied.
   See the License for the specific language governing permissions and
   limitations under the License.
*/

use crate::{
	api::{Api, Result},
	rpc::{Request, Subscribe},
	Error,
};
use ac_compose_macros::rpc_params;
use ac_primitives::{ExtrinsicParams, FrameSystemConfig, SignedBlock};
use alloc::vec::Vec;
use log::*;
use serde::de::DeserializeOwned;
use sp_runtime::traits::GetRuntimeBlockType;

<<<<<<< HEAD
#[maybe_async::maybe_async(?Send)]
pub trait GetHeader {
=======
pub trait GetChainInfo {
	type BlockNumber;
>>>>>>> 1b6cc115
	type Hash;
	type Header;
	type Block;

	async fn get_finalized_head(&self) -> Result<Option<Self::Hash>>;

<<<<<<< HEAD
	async fn get_header(&self, hash: Option<Self::Hash>) -> Result<Option<Self::Header>>;
}

#[maybe_async::maybe_async(?Send)]
impl<Signer, Client, Params, Runtime> GetHeader for Api<Signer, Client, Params, Runtime>
where
	Client: Request,
	Runtime: FrameSystemConfig,
	Params: ExtrinsicParams<Runtime::Index, Runtime::Hash>,
	Runtime::Header: DeserializeOwned,
{
	type Hash = Runtime::Hash;
	type Header = Runtime::Header;

	async fn get_finalized_head(&self) -> Result<Option<Self::Hash>> {
		let finalized_block_hash =
			self.client().request("chain_getFinalizedHead", rpc_params![]).await?;
		Ok(finalized_block_hash)
	}

	async fn get_header(&self, hash: Option<Self::Hash>) -> Result<Option<Self::Header>> {
		let block_hash = self.client().request("chain_getHeader", rpc_params![hash])?;
		Ok(block_hash)
	}
}

#[maybe_async::maybe_async(?Send)]
pub trait GetBlock {
	type BlockNumber;
	type Hash;
	type Block;
=======
	fn get_header(&self, hash: Option<Self::Hash>) -> Result<Option<Self::Header>>;
>>>>>>> 1b6cc115

	async fn get_block_hash(&self, number: Option<Self::BlockNumber>)
		-> Result<Option<Self::Hash>>;

<<<<<<< HEAD
	async fn get_block(&self, hash: Option<Self::Hash>) -> Result<Option<Self::Block>>;
=======
	/// Returns the genesis block
	fn get_genesis_block(&self) -> Result<Self::Block>;

	fn get_block(&self, hash: Option<Self::Hash>) -> Result<Option<Self::Block>>;
>>>>>>> 1b6cc115

	async fn get_block_by_num(
		&self,
		number: Option<Self::BlockNumber>,
	) -> Result<Option<Self::Block>>;

	/// A signed block is a block with Justification ,i.e., a Grandpa finality proof.
	/// The interval at which finality proofs are provided is set via the
	/// the `GrandpaConfig.justification_period` in a node's service.rs.
	/// The Justification may be None.
	async fn get_signed_block(
		&self,
		hash: Option<Self::Hash>,
	) -> Result<Option<SignedBlock<Self::Block>>>;

	async fn get_signed_block_by_num(
		&self,
		number: Option<Self::BlockNumber>,
	) -> Result<Option<SignedBlock<Self::Block>>>;

	/// Get the last finalized signed block.
	fn get_finalized_block(&self) -> Result<Option<SignedBlock<Self::Block>>>;

	/// Returns a vector containing the blocks with the block numbers given in the input parameter.
	/// If fetching any of the block fails then a `Result::Err` will be returned.
	fn get_signed_blocks(
		&self,
		block_numbers: &[Self::BlockNumber],
	) -> Result<Vec<SignedBlock<Self::Block>>>;
}

<<<<<<< HEAD
#[maybe_async::maybe_async(?Send)]
impl<Signer, Client, Params, Runtime> GetBlock for Api<Signer, Client, Params, Runtime>
=======
impl<Signer, Client, Params, Runtime> GetChainInfo for Api<Signer, Client, Params, Runtime>
>>>>>>> 1b6cc115
where
	Client: Request,
	Runtime: FrameSystemConfig + GetRuntimeBlockType,
	Params: ExtrinsicParams<Runtime::Index, Runtime::Hash>,
	Runtime::RuntimeBlock: DeserializeOwned,
	Runtime::Header: DeserializeOwned,
{
	type BlockNumber = Runtime::BlockNumber;
	type Hash = Runtime::Hash;
	type Header = Runtime::Header;
	type Block = Runtime::RuntimeBlock;

<<<<<<< HEAD
	async fn get_block_hash(
		&self,
		number: Option<Self::BlockNumber>,
	) -> Result<Option<Self::Hash>> {
=======
	fn get_finalized_head(&self) -> Result<Option<Self::Hash>> {
		let finalized_block_hash =
			self.client().request("chain_getFinalizedHead", rpc_params![])?;
		Ok(finalized_block_hash)
	}

	fn get_header(&self, hash: Option<Self::Hash>) -> Result<Option<Self::Header>> {
		let block_hash = self.client().request("chain_getHeader", rpc_params![hash])?;
		Ok(block_hash)
	}

	fn get_block_hash(&self, number: Option<Self::BlockNumber>) -> Result<Option<Self::Hash>> {
>>>>>>> 1b6cc115
		let block_hash = self.client().request("chain_getBlockHash", rpc_params![number])?;
		Ok(block_hash)
	}

<<<<<<< HEAD
	async fn get_block(&self, hash: Option<Self::Hash>) -> Result<Option<Self::Block>> {
=======
	fn get_genesis_block(&self) -> Result<Self::Block> {
		self.get_block(Some(self.genesis_hash()))?.ok_or(Error::BlockHashNotFound)
	}

	fn get_block(&self, hash: Option<Self::Hash>) -> Result<Option<Self::Block>> {
>>>>>>> 1b6cc115
		Self::get_signed_block(self, hash).map(|sb_opt| sb_opt.map(|sb| sb.block))
	}

	async fn get_block_by_num(
		&self,
		number: Option<Self::BlockNumber>,
	) -> Result<Option<Self::Block>> {
		Self::get_signed_block_by_num(self, number).map(|sb_opt| sb_opt.map(|sb| sb.block))
	}

	async fn get_signed_block(
		&self,
		hash: Option<Self::Hash>,
	) -> Result<Option<SignedBlock<Self::Block>>> {
		let block = self.client().request("chain_getBlock", rpc_params![hash]).await?;
		Ok(block)
	}

	async fn get_signed_block_by_num(
		&self,
		number: Option<Self::BlockNumber>,
	) -> Result<Option<SignedBlock<Self::Block>>> {
		self.get_block_hash(number).await.map(|h| self.get_signed_block(h))?.await
	}

	fn get_finalized_block(&self) -> Result<Option<SignedBlock<Self::Block>>> {
		self.get_finalized_head()?
			.map_or_else(|| Ok(None), |hash| self.get_signed_block(Some(hash)))
	}

	fn get_signed_blocks(
		&self,
		block_numbers: &[Self::BlockNumber],
	) -> Result<Vec<SignedBlock<Self::Block>>> {
		let mut blocks = Vec::<SignedBlock<Self::Block>>::new();

		for n in block_numbers {
			if let Some(block) = self.get_signed_block_by_num(Some(*n))? {
				blocks.push(block);
			}
		}
		Ok(blocks)
	}
}
pub trait SubscribeChain {
	type Client: Subscribe;
	type Header: DeserializeOwned;

	fn subscribe_finalized_heads(
		&self,
	) -> Result<<Self::Client as Subscribe>::Subscription<Self::Header>>;
}

impl<Signer, Client, Params, Runtime> SubscribeChain for Api<Signer, Client, Params, Runtime>
where
	Client: Subscribe,
	Params: ExtrinsicParams<Runtime::Index, Runtime::Hash>,
	Runtime: FrameSystemConfig,
	Runtime::Header: DeserializeOwned,
{
	type Client = Client;
	type Header = Runtime::Header;

	fn subscribe_finalized_heads(
		&self,
	) -> Result<<Self::Client as Subscribe>::Subscription<Self::Header>> {
		debug!("subscribing to finalized heads");
		self.client()
			.subscribe(
				"chain_subscribeFinalizedHeads",
				rpc_params![],
				"chain_unsubscribeFinalizedHeads",
			)
			.map_err(|e| e.into())
	}
}<|MERGE_RESOLUTION|>--- conflicted
+++ resolved
@@ -23,66 +23,24 @@
 use serde::de::DeserializeOwned;
 use sp_runtime::traits::GetRuntimeBlockType;
 
-<<<<<<< HEAD
 #[maybe_async::maybe_async(?Send)]
-pub trait GetHeader {
-=======
 pub trait GetChainInfo {
 	type BlockNumber;
->>>>>>> 1b6cc115
 	type Hash;
 	type Header;
 	type Block;
 
 	async fn get_finalized_head(&self) -> Result<Option<Self::Hash>>;
 
-<<<<<<< HEAD
 	async fn get_header(&self, hash: Option<Self::Hash>) -> Result<Option<Self::Header>>;
-}
-
-#[maybe_async::maybe_async(?Send)]
-impl<Signer, Client, Params, Runtime> GetHeader for Api<Signer, Client, Params, Runtime>
-where
-	Client: Request,
-	Runtime: FrameSystemConfig,
-	Params: ExtrinsicParams<Runtime::Index, Runtime::Hash>,
-	Runtime::Header: DeserializeOwned,
-{
-	type Hash = Runtime::Hash;
-	type Header = Runtime::Header;
-
-	async fn get_finalized_head(&self) -> Result<Option<Self::Hash>> {
-		let finalized_block_hash =
-			self.client().request("chain_getFinalizedHead", rpc_params![]).await?;
-		Ok(finalized_block_hash)
-	}
-
-	async fn get_header(&self, hash: Option<Self::Hash>) -> Result<Option<Self::Header>> {
-		let block_hash = self.client().request("chain_getHeader", rpc_params![hash])?;
-		Ok(block_hash)
-	}
-}
-
-#[maybe_async::maybe_async(?Send)]
-pub trait GetBlock {
-	type BlockNumber;
-	type Hash;
-	type Block;
-=======
-	fn get_header(&self, hash: Option<Self::Hash>) -> Result<Option<Self::Header>>;
->>>>>>> 1b6cc115
 
 	async fn get_block_hash(&self, number: Option<Self::BlockNumber>)
 		-> Result<Option<Self::Hash>>;
 
-<<<<<<< HEAD
+	/// Returns the genesis block
+	async fn get_genesis_block(&self) -> Result<Self::Block>;
+
 	async fn get_block(&self, hash: Option<Self::Hash>) -> Result<Option<Self::Block>>;
-=======
-	/// Returns the genesis block
-	fn get_genesis_block(&self) -> Result<Self::Block>;
-
-	fn get_block(&self, hash: Option<Self::Hash>) -> Result<Option<Self::Block>>;
->>>>>>> 1b6cc115
 
 	async fn get_block_by_num(
 		&self,
@@ -104,22 +62,18 @@
 	) -> Result<Option<SignedBlock<Self::Block>>>;
 
 	/// Get the last finalized signed block.
-	fn get_finalized_block(&self) -> Result<Option<SignedBlock<Self::Block>>>;
+	async fn get_finalized_block(&self) -> Result<Option<SignedBlock<Self::Block>>>;
 
 	/// Returns a vector containing the blocks with the block numbers given in the input parameter.
 	/// If fetching any of the block fails then a `Result::Err` will be returned.
-	fn get_signed_blocks(
+	async fn get_signed_blocks(
 		&self,
 		block_numbers: &[Self::BlockNumber],
 	) -> Result<Vec<SignedBlock<Self::Block>>>;
 }
 
-<<<<<<< HEAD
 #[maybe_async::maybe_async(?Send)]
-impl<Signer, Client, Params, Runtime> GetBlock for Api<Signer, Client, Params, Runtime>
-=======
 impl<Signer, Client, Params, Runtime> GetChainInfo for Api<Signer, Client, Params, Runtime>
->>>>>>> 1b6cc115
 where
 	Client: Request,
 	Runtime: FrameSystemConfig + GetRuntimeBlockType,
@@ -132,38 +86,30 @@
 	type Header = Runtime::Header;
 	type Block = Runtime::RuntimeBlock;
 
-<<<<<<< HEAD
-	async fn get_block_hash(
-		&self,
-		number: Option<Self::BlockNumber>,
-	) -> Result<Option<Self::Hash>> {
-=======
-	fn get_finalized_head(&self) -> Result<Option<Self::Hash>> {
+	async fn get_finalized_head(&self) -> Result<Option<Self::Hash>> {
 		let finalized_block_hash =
 			self.client().request("chain_getFinalizedHead", rpc_params![])?;
 		Ok(finalized_block_hash)
 	}
 
-	fn get_header(&self, hash: Option<Self::Hash>) -> Result<Option<Self::Header>> {
+	async fn get_header(&self, hash: Option<Self::Hash>) -> Result<Option<Self::Header>> {
 		let block_hash = self.client().request("chain_getHeader", rpc_params![hash])?;
 		Ok(block_hash)
 	}
 
-	fn get_block_hash(&self, number: Option<Self::BlockNumber>) -> Result<Option<Self::Hash>> {
->>>>>>> 1b6cc115
+	async fn get_block_hash(
+		&self,
+		number: Option<Self::BlockNumber>,
+	) -> Result<Option<Self::Hash>> {
 		let block_hash = self.client().request("chain_getBlockHash", rpc_params![number])?;
 		Ok(block_hash)
 	}
 
-<<<<<<< HEAD
-	async fn get_block(&self, hash: Option<Self::Hash>) -> Result<Option<Self::Block>> {
-=======
-	fn get_genesis_block(&self) -> Result<Self::Block> {
+	async fn get_genesis_block(&self) -> Result<Self::Block> {
 		self.get_block(Some(self.genesis_hash()))?.ok_or(Error::BlockHashNotFound)
 	}
 
 	fn get_block(&self, hash: Option<Self::Hash>) -> Result<Option<Self::Block>> {
->>>>>>> 1b6cc115
 		Self::get_signed_block(self, hash).map(|sb_opt| sb_opt.map(|sb| sb.block))
 	}
 
@@ -189,12 +135,12 @@
 		self.get_block_hash(number).await.map(|h| self.get_signed_block(h))?.await
 	}
 
-	fn get_finalized_block(&self) -> Result<Option<SignedBlock<Self::Block>>> {
+	async fn get_finalized_block(&self) -> Result<Option<SignedBlock<Self::Block>>> {
 		self.get_finalized_head()?
 			.map_or_else(|| Ok(None), |hash| self.get_signed_block(Some(hash)))
 	}
 
-	fn get_signed_blocks(
+	async fn get_signed_blocks(
 		&self,
 		block_numbers: &[Self::BlockNumber],
 	) -> Result<Vec<SignedBlock<Self::Block>>> {
