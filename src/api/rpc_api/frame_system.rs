/*
   Copyright 2019 Supercomputing Systems AG
   Licensed under the Apache License, Version 2.0 (the "License");
   you may not use this file except in compliance with the License.
   You may obtain a copy of the License at
	   http://www.apache.org/licenses/LICENSE-2.0
   Unless required by applicable law or agreed to in writing, software
   distributed under the License is distributed on an "AS IS" BASIS,
   WITHOUT WARRANTIES OR CONDITIONS OF ANY KIND, either express or implied.
   See the License for the specific language governing permissions and
   limitations under the License.
*/

//! Interface to common frame system pallet information.

use crate::{
	api::{Api, GetStorage, Result},
	rpc::Request,
};
use ac_compose_macros::rpc_params;
use ac_primitives::{AccountInfo, ExtrinsicParams, FrameSystemConfig, StorageKey};
use alloc::{string::String, vec::Vec};
use log::*;

<<<<<<< HEAD
#[maybe_async::maybe_async(?Send)]
pub trait GetAccountInformation<AccountId> {
=======
pub trait GetAccountInformation {
	type AccountId;
>>>>>>> 7e2d3f1d
	type Index;
	type AccountData;

	async fn get_account_info(
		&self,
		address: &Self::AccountId,
	) -> Result<Option<AccountInfo<Self::Index, Self::AccountData>>>;

<<<<<<< HEAD
	async fn get_account_data(&self, address: &AccountId) -> Result<Option<Self::AccountData>>;

	/// Get nonce of an account.
	async fn get_account_nonce(&self, account: &AccountId) -> Result<Self::Index>;
}

#[maybe_async::maybe_async(?Send)]
impl<Signer, Client, Params, Runtime> GetAccountInformation<Runtime::AccountId>
	for Api<Signer, Client, Params, Runtime>
=======
	fn get_account_data(&self, address: &Self::AccountId) -> Result<Option<Self::AccountData>>;

	/// Get nonce of an account.
	fn get_account_nonce(&self, account: &Self::AccountId) -> Result<Self::Index>;
}

impl<Signer, Client, Params, Runtime> GetAccountInformation for Api<Signer, Client, Params, Runtime>
>>>>>>> 7e2d3f1d
where
	Client: Request,
	Runtime: FrameSystemConfig,
	Params: ExtrinsicParams<Runtime::Index, Runtime::Hash>,
{
	type AccountId = Runtime::AccountId;
	type Index = Runtime::Index;
	type AccountData = Runtime::AccountData;

	async fn get_account_info(
		&self,
		address: &Self::AccountId,
	) -> Result<Option<AccountInfo<Self::Index, Self::AccountData>>> {
		let storagekey: StorageKey = self.metadata().storage_map_key::<Self::AccountId>(
			"System",
			"Account",
			address.clone(),
		)?;

		info!("storage key is: 0x{}", hex::encode(&storagekey));
		self.get_storage_by_key(storagekey, None).await
	}

<<<<<<< HEAD
	async fn get_account_data(
		&self,
		address: &Runtime::AccountId,
	) -> Result<Option<Runtime::AccountData>> {
		self.get_account_info(address).await.map(|info| info.map(|i| i.data))
	}

	async fn get_account_nonce(&self, account: &Runtime::AccountId) -> Result<Runtime::Index> {
=======
	fn get_account_data(&self, address: &Self::AccountId) -> Result<Option<Self::AccountData>> {
		self.get_account_info(address).map(|info| info.map(|i| i.data))
	}

	fn get_account_nonce(&self, account: &Self::AccountId) -> Result<Self::Index> {
>>>>>>> 7e2d3f1d
		self.get_account_info(account)
			.await
			.map(|acc_opt| acc_opt.map_or_else(|| 0u32.into(), |acc| acc.nonce))
	}
}

/// Helper functions for some common SystemApi function.
#[maybe_async::maybe_async(?Send)]
pub trait SystemApi {
	type ChainType;
	type Properties;
	type Health;

	/// Get the node's implementation name.
	async fn get_system_name(&self) -> Result<String>;

	/// Get the node implementation's version. Should be a semver string.
	async fn get_system_version(&self) -> Result<String>;

	/// Get the chain's name. Given as a string identifier.
	async fn get_system_chain(&self) -> Result<String>;

	/// Get the chain's type.
	async fn get_system_chain_type(&self) -> Result<Self::ChainType>;

	/// Get a custom set of properties as a JSON object, defined in the chain spec.
	async fn get_system_properties(&self) -> Result<Self::Properties>;

	/// Return health status of the node.
	///
	/// Node is considered healthy if it is:
	/// - connected to some peers (unless running in dev mode)
	/// - not performing a major sync
	async fn get_system_health(&self) -> Result<Self::Health>;

	/// Get the base58-encoded PeerId of the node.
	async fn get_system_local_peer_id(&self) -> Result<String>;

	/// Returns the multi-addresses that the local node is listening on
	///
	/// The addresses include a trailing `/p2p/` with the local PeerId, and are thus suitable to
	/// be passed to `addReservedPeer` or as a bootnode address for example.
	async fn get_system_local_listen_addresses(&self) -> Result<Vec<String>>;
}

#[maybe_async::maybe_async(?Send)]
impl<Signer, Client, Params, Runtime> SystemApi for Api<Signer, Client, Params, Runtime>
where
	Client: Request,
	Runtime: FrameSystemConfig,
	Params: ExtrinsicParams<Runtime::Index, Runtime::Hash>,
{
	type ChainType = ac_primitives::ChainType;
	type Properties = ac_primitives::Properties;
	type Health = ac_primitives::Health;

	async fn get_system_name(&self) -> Result<String> {
		let res = self.client().request("system_name", rpc_params![]).await?;
		Ok(res)
	}

	async fn get_system_version(&self) -> Result<String> {
		let res = self.client().request("system_version", rpc_params![]).await?;
		Ok(res)
	}

	async fn get_system_chain(&self) -> Result<String> {
		let res = self.client().request("system_chain", rpc_params![]).await?;
		Ok(res)
	}

	async fn get_system_chain_type(&self) -> Result<Self::ChainType> {
		let res = self.client().request("system_chainType", rpc_params![]).await?;
		Ok(res)
	}

	async fn get_system_properties(&self) -> Result<Self::Properties> {
		let res = self.client().request("system_properties", rpc_params![]).await?;
		Ok(res)
	}

	async fn get_system_health(&self) -> Result<Self::Health> {
		let res = self.client().request("system_health", rpc_params![]).await?;
		Ok(res)
	}

	async fn get_system_local_peer_id(&self) -> Result<String> {
		let res = self.client().request("system_localPeerId", rpc_params![]).await?;
		Ok(res)
	}

	async fn get_system_local_listen_addresses(&self) -> Result<Vec<String>> {
		let res = self.client().request("system_localListenAddresses", rpc_params![]).await?;
		Ok(res)
	}
}<|MERGE_RESOLUTION|>--- conflicted
+++ resolved
@@ -22,13 +22,9 @@
 use alloc::{string::String, vec::Vec};
 use log::*;
 
-<<<<<<< HEAD
 #[maybe_async::maybe_async(?Send)]
-pub trait GetAccountInformation<AccountId> {
-=======
 pub trait GetAccountInformation {
 	type AccountId;
->>>>>>> 7e2d3f1d
 	type Index;
 	type AccountData;
 
@@ -37,25 +33,17 @@
 		address: &Self::AccountId,
 	) -> Result<Option<AccountInfo<Self::Index, Self::AccountData>>>;
 
-<<<<<<< HEAD
-	async fn get_account_data(&self, address: &AccountId) -> Result<Option<Self::AccountData>>;
+	async fn get_account_data(
+		&self,
+		address: &Self::AccountId,
+	) -> Result<Option<Self::AccountData>>;
 
 	/// Get nonce of an account.
-	async fn get_account_nonce(&self, account: &AccountId) -> Result<Self::Index>;
+	async fn get_account_nonce(&self, account: &Self::AccountId) -> Result<Self::Index>;
 }
 
 #[maybe_async::maybe_async(?Send)]
-impl<Signer, Client, Params, Runtime> GetAccountInformation<Runtime::AccountId>
-	for Api<Signer, Client, Params, Runtime>
-=======
-	fn get_account_data(&self, address: &Self::AccountId) -> Result<Option<Self::AccountData>>;
-
-	/// Get nonce of an account.
-	fn get_account_nonce(&self, account: &Self::AccountId) -> Result<Self::Index>;
-}
-
 impl<Signer, Client, Params, Runtime> GetAccountInformation for Api<Signer, Client, Params, Runtime>
->>>>>>> 7e2d3f1d
 where
 	Client: Request,
 	Runtime: FrameSystemConfig,
@@ -79,22 +67,14 @@
 		self.get_storage_by_key(storagekey, None).await
 	}
 
-<<<<<<< HEAD
 	async fn get_account_data(
 		&self,
-		address: &Runtime::AccountId,
-	) -> Result<Option<Runtime::AccountData>> {
-		self.get_account_info(address).await.map(|info| info.map(|i| i.data))
-	}
-
-	async fn get_account_nonce(&self, account: &Runtime::AccountId) -> Result<Runtime::Index> {
-=======
-	fn get_account_data(&self, address: &Self::AccountId) -> Result<Option<Self::AccountData>> {
+		address: &Self::AccountId,
+	) -> Result<Option<Self::AccountData>> {
 		self.get_account_info(address).map(|info| info.map(|i| i.data))
 	}
 
-	fn get_account_nonce(&self, account: &Self::AccountId) -> Result<Self::Index> {
->>>>>>> 7e2d3f1d
+	async fn get_account_nonce(&self, account: &Self::AccountId) -> Result<Self::Index> {
 		self.get_account_info(account)
 			.await
 			.map(|acc_opt| acc_opt.map_or_else(|| 0u32.into(), |acc| acc.nonce))
