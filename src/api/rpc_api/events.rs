/*
   Copyright 2019 Supercomputing Systems AG
   Licensed under the Apache License, Version 2.0 (the "License");
   you may not use this file except in compliance with the License.
   You may obtain a copy of the License at
	   http://www.apache.org/licenses/LICENSE-2.0
   Unless required by applicable law or agreed to in writing, software
   distributed under the License is distributed on an "AS IS" BASIS,
   WITHOUT WARRANTIES OR CONDITIONS OF ANY KIND, either express or implied.
   See the License for the specific language governing permissions and
   limitations under the License.
*/

use crate::{
	api::{Api, Error, Result},
	rpc::{HandleSubscription, Request, Subscribe},
	GetBlock, GetStorage,
};
use ac_compose_macros::rpc_params;
use ac_node_api::{EventDetails, EventRecord, Events, Phase};
use ac_primitives::{ExtrinsicParams, FrameSystemConfig, StorageChangeSet};
use alloc::{vec, vec::Vec};
use codec::{Decode, Encode};
use core::marker::PhantomData;
use log::*;
use serde::de::DeserializeOwned;
use sp_runtime::traits::{Block as BlockTrait, GetRuntimeBlockType, Hash as HashTrait};

<<<<<<< HEAD
#[maybe_async::maybe_async(?Send)]
pub trait FetchEvents<Client, Hash>
where
	Client: Request,
	Hash: DeserializeOwned,
{
	/// Fetch all block events from node for the given block hash.
	async fn fetch_events_from_block(&self, block_hash: Hash) -> Result<Events<Hash>>;
=======
pub type EventSubscriptionFor<Client, Hash> =
	EventSubscription<<Client as Subscribe>::Subscription<StorageChangeSet<Hash>>, Hash>;

pub trait FetchEvents {
	type Hash;

	/// Fetch all block events from node for the given block hash.
	fn fetch_events_from_block(&self, block_hash: Self::Hash) -> Result<Events<Self::Hash>>;
>>>>>>> 7e2d3f1d

	/// Fetch all assosciated events for a given extrinsic hash and block hash.
	async fn fetch_events_for_extrinsic(
		&self,
		block_hash: Self::Hash,
		extrinsic_hash: Self::Hash,
	) -> Result<Vec<EventDetails>>;
}

<<<<<<< HEAD
#[maybe_async::maybe_async(?Send)]
impl<Signer, Client, Params, Runtime> FetchEvents<Client, Runtime::Hash>
	for Api<Signer, Client, Params, Runtime>
=======
impl<Signer, Client, Params, Runtime> FetchEvents for Api<Signer, Client, Params, Runtime>
>>>>>>> 7e2d3f1d
where
	Client: Request,
	Params: ExtrinsicParams<Runtime::Index, Runtime::Hash>,
	Runtime: FrameSystemConfig + GetRuntimeBlockType,
	Runtime::RuntimeBlock: BlockTrait + DeserializeOwned,
	Runtime::Hashing: HashTrait<Output = Runtime::Hash>,
{
<<<<<<< HEAD
	async fn fetch_events_from_block(
		&self,
		block_hash: Runtime::Hash,
	) -> Result<Events<Runtime::Hash>> {
=======
	type Hash = Runtime::Hash;

	fn fetch_events_from_block(&self, block_hash: Self::Hash) -> Result<Events<Self::Hash>> {
>>>>>>> 7e2d3f1d
		let key = crate::storage_key("System", "Events");
		let event_bytes = self
			.get_opaque_storage_by_key(key, Some(block_hash))
			.await?
			.ok_or(Error::BlockNotFound)?;
		let events =
			Events::<Self::Hash>::new(self.metadata().clone(), Default::default(), event_bytes);
		Ok(events)
	}

	async fn fetch_events_for_extrinsic(
		&self,
		block_hash: Self::Hash,
		extrinsic_hash: Self::Hash,
	) -> Result<Vec<EventDetails>> {
		let extrinsic_index =
			self.retrieve_extrinsic_index_from_block(block_hash, extrinsic_hash).await?;
		let block_events = self.fetch_events_from_block(block_hash).await?;
		self.filter_extrinsic_events(block_events, extrinsic_index)
	}
}

/// Wrapper around a Event `StorageChangeSet` subscription.
/// Simplifies the event retrieval from the subscription.
pub struct EventSubscription<Subscription, Hash> {
	pub subscription: Subscription,
	_phantom: PhantomData<Hash>,
}

impl<Subscription, Hash> EventSubscription<Subscription, Hash>
where
	Hash: DeserializeOwned,
	Subscription: HandleSubscription<StorageChangeSet<Hash>>,
{
	/// Create a new wrapper around the subscription.
	pub fn new(subscription: Subscription) -> Self {
		Self { subscription, _phantom: Default::default() }
	}

	/// Wait for the next value from the internal subscription.
	/// Upon encounter, it retrieves and decodes the expected `EventRecord`.
	pub fn next_event<RuntimeEvent: Decode, Topic: Decode>(
		&mut self,
	) -> Option<Result<Vec<EventRecord<RuntimeEvent, Topic>>>> {
		let change_set = match self.subscription.next()? {
			Ok(set) => set,
			Err(e) => return Some(Err(Error::RpcClient(e))),
		};
		// Since we subscribed to only the events key, we can simply take the first value of the
		// changes in the set. Also, we don't care about the key but only the data, so take
		// the second value in the tuple of two.
		let storage_data = change_set.changes[0].1.as_ref()?;
		let events = Decode::decode(&mut storage_data.0.as_slice()).map_err(Error::Codec);
		Some(events)
	}

	/// Unsubscribe from the internal subscription.
	pub fn unsubscribe(self) -> Result<()> {
		self.subscription.unsubscribe().map_err(|e| e.into())
	}
}

impl<Subscription, Hash> From<Subscription> for EventSubscription<Subscription, Hash>
where
	Hash: DeserializeOwned,
	Subscription: HandleSubscription<StorageChangeSet<Hash>>,
{
	fn from(subscription: Subscription) -> Self {
		EventSubscription::new(subscription)
	}
}

pub trait SubscribeEvents {
	type Client: Subscribe;
	type Hash: DeserializeOwned;

	/// Subscribe to events.
	fn subscribe_events(&self) -> Result<EventSubscriptionFor<Self::Client, Self::Hash>>;
}

impl<Signer, Client, Params, Runtime> SubscribeEvents for Api<Signer, Client, Params, Runtime>
where
	Client: Subscribe,
	Params: ExtrinsicParams<Runtime::Index, Runtime::Hash>,
	Runtime: FrameSystemConfig,
{
	type Client = Client;
	type Hash = Runtime::Hash;

	fn subscribe_events(&self) -> Result<EventSubscriptionFor<Self::Client, Self::Hash>> {
		let key = crate::storage_key("System", "Events");
		let subscription = self
			.client()
			.subscribe("state_subscribeStorage", rpc_params![vec![key]], "state_unsubscribeStorage")
			.map(|sub| sub.into())?;
		Ok(subscription)
	}
}

impl<Signer, Client, Params, Runtime> Api<Signer, Client, Params, Runtime>
where
	Client: Request,
	Params: ExtrinsicParams<Runtime::Index, Runtime::Hash>,
	Runtime: FrameSystemConfig + GetRuntimeBlockType,
	Runtime::RuntimeBlock: BlockTrait + DeserializeOwned,
	Runtime::Hashing: HashTrait<Output = Runtime::Hash>,
{
	/// Retrieve block details from node and search for the position of the given extrinsic.
	#[maybe_async::maybe_async(?Send)]
	async fn retrieve_extrinsic_index_from_block(
		&self,
		block_hash: Runtime::Hash,
		extrinsic_hash: Runtime::Hash,
	) -> Result<u32> {
		let block = self.get_block(Some(block_hash)).await?.ok_or(Error::BlockNotFound)?;
		let xt_index = block
			.extrinsics()
			.iter()
			.position(|xt| {
				let xt_hash = Runtime::Hashing::hash_of(&xt.encode());
				trace!("Looking for: {:?}, got xt_hash {:?}", extrinsic_hash, xt_hash);
				extrinsic_hash == xt_hash
			})
			.ok_or(Error::ExtrinsicNotFound)?;
		Ok(xt_index as u32)
	}

	/// Filter events and return the ones associated to the given extrinsic index.
	fn filter_extrinsic_events(
		&self,
		events: Events<Runtime::Hash>,
		extrinsic_index: u32,
	) -> Result<Vec<EventDetails>> {
		let extrinsic_event_results = events.iter().filter(|ev| {
			ev.as_ref()
				.map_or(true, |ev| ev.phase() == Phase::ApplyExtrinsic(extrinsic_index))
		});
		let mut extrinsic_events = Vec::new();
		for event_details in extrinsic_event_results {
			let event_details = event_details?;
			debug!(
				"associated event_details {:?} {:?}",
				event_details.pallet_name(),
				event_details.variant_name()
			);
			extrinsic_events.push(event_details);
		}
		Ok(extrinsic_events)
	}
}

#[cfg(test)]
mod tests {
	use super::*;
	use crate::rpc::mocks::RpcClientMock;
	use ac_node_api::{metadata::Metadata, test_utils::*};
	use ac_primitives::{
		AssetTipExtrinsicParams, Bytes, FrameSystemConfig, RuntimeVersion, SignedBlock, StorageData,
	};
	use codec::{Decode, Encode};
	use frame_metadata::RuntimeMetadataPrefixed;
	use kitchensink_runtime::{BalancesCall, Runtime, RuntimeCall, UncheckedExtrinsic};
	use scale_info::TypeInfo;
	use sp_core::{crypto::Ss58Codec, sr25519, sr25519::Pair, H256};
	use sp_runtime::{generic::Block, AccountId32, MultiAddress};
	use std::{collections::HashMap, fs};

	#[derive(Clone, Copy, Debug, PartialEq, Decode, Encode, TypeInfo)]
	enum Event {
		A(u8),
		B(bool),
	}

	fn create_mock_api(
		metadata: Metadata,
		data: HashMap<String, String>,
	) -> Api<Pair, RpcClientMock, AssetTipExtrinsicParams<Runtime>, Runtime> {
		// Create new api.
		let genesis_hash = H256::random();
		let runtime_version = RuntimeVersion::default();
		let client = RpcClientMock::new(data);
		Api::new_offline(genesis_hash, metadata, runtime_version, client)
	}

	fn default_header() -> kitchensink_runtime::Header {
		kitchensink_runtime::Header {
			number: Default::default(),
			parent_hash: Default::default(),
			state_root: Default::default(),
			extrinsics_root: Default::default(),
			digest: Default::default(),
		}
	}

	#[test]
	fn filter_extrinsic_events_works() {
		let metadata = metadata::<Event>();

		let extrinsic_index = 1;

		// Random events
		let event1 = Event::A(1);
		let event2 = Event::B(true);
		let event3 = Event::A(234);
		let event4 = Event::A(2);

		let block_events = events::<Event>(
			metadata.clone(),
			vec![
				event_record(Phase::Initialization, event1),
				event_record(Phase::ApplyExtrinsic(extrinsic_index), event2),
				event_record(Phase::ApplyExtrinsic(extrinsic_index), event3),
				event_record(Phase::ApplyExtrinsic(extrinsic_index + 1), event4),
			],
		);
		let mut event_details = block_events.iter();
		let _not_assosciated_event_details1 = event_details.next().unwrap().unwrap();
		let assosciated_event_details2 = event_details.next().unwrap().unwrap();
		let assosciated_event_details3 = event_details.next().unwrap().unwrap();
		let _not_assosciated_event_details4 = event_details.next().unwrap().unwrap();
		assert!(event_details.next().is_none());

		let api = create_mock_api(metadata, Default::default());

		let assosciated_events =
			api.filter_extrinsic_events(block_events, extrinsic_index).unwrap();
		assert_eq!(assosciated_events.len(), 2);
		assert_eq!(assosciated_events[0].index(), assosciated_event_details2.index());
		assert_eq!(assosciated_events[1].index(), assosciated_event_details3.index());
	}

	#[test]
	fn fetch_events_from_block_works() {
		let metadata = metadata::<Event>();

		let extrinsic_index = 1;

		// Random events
		let event1 = Event::A(1);
		let event2 = Event::B(true);
		let event3 = Event::A(234);
		let event4 = Event::A(2);

		let block_events = events::<Event>(
			metadata.clone(),
			vec![
				event_record(Phase::Initialization, event1),
				event_record(Phase::ApplyExtrinsic(extrinsic_index), event2),
				event_record(Phase::ApplyExtrinsic(extrinsic_index), event3),
				event_record(Phase::ApplyExtrinsic(extrinsic_index + 1), event4),
			],
		);
		let event_bytes = block_events.event_bytes().to_vec();

		// With this test, the storage key generation is not tested. This is part
		// of the system test. Therefore, the storage key is simply set to "state_getStorage",
		// without extra params.
		let data = HashMap::<String, String>::from([(
			"state_getStorage".to_owned(),
			serde_json::to_string(&Some(StorageData(event_bytes))).unwrap(),
		)]);

		let api = create_mock_api(metadata, data);

		let fetched_events = api.fetch_events_from_block(H256::random()).unwrap();

		assert_eq!(fetched_events.event_bytes(), block_events.event_bytes());
	}

	#[test]
	fn retrieve_extrinsic_index_from_block_works() {
		// We need a pallet balance in the metadata, so ` api.balance_transfer` can create the extrinsic.
		let encoded_metadata = fs::read("./ksm_metadata_v14.bin").unwrap();
		let metadata: RuntimeMetadataPrefixed =
			Decode::decode(&mut encoded_metadata.as_slice()).unwrap();
		let metadata = Metadata::try_from(metadata).unwrap();

		let bob: AccountId32 =
			sr25519::Public::from_ss58check("5FHneW46xGXgs5mUiveU4sbTyGBzmstUspZC92UhjJM694ty")
				.unwrap()
				.into();
		let bob = MultiAddress::Id(bob);

		let call1 = RuntimeCall::Balances(BalancesCall::force_transfer {
			source: bob.clone(),
			dest: bob.clone(),
			value: 10,
		});
		let call2 = RuntimeCall::Balances(BalancesCall::transfer_allow_death {
			dest: bob.clone(),
			value: 2000,
		});
		let call3 =
			RuntimeCall::Balances(BalancesCall::transfer_allow_death { dest: bob, value: 1000 });

		let xt1: Bytes = UncheckedExtrinsic::new_unsigned(call1).encode().into();
		let xt2: Bytes = UncheckedExtrinsic::new_unsigned(call2).encode().into();
		let xt3: Bytes = UncheckedExtrinsic::new_unsigned(call3).encode().into();

		let xt_hash1 = <Runtime as FrameSystemConfig>::Hashing::hash_of(&xt1.0);
		let xt_hash2 = <Runtime as FrameSystemConfig>::Hashing::hash_of(&xt2.0);
		let xt_hash3 = <Runtime as FrameSystemConfig>::Hashing::hash_of(&xt3.0);

		let block = Block { header: default_header(), extrinsics: vec![xt1, xt2, xt3] };
		let signed_block = SignedBlock { block, justifications: None };
		let data = HashMap::<String, String>::from([(
			"chain_getBlock".to_owned(),
			serde_json::to_string(&signed_block).unwrap(),
		)]);

		// Create api with block as storage data:
		let api = create_mock_api(metadata, data);
		let block_hash = H256::default();

		let index1 = api.retrieve_extrinsic_index_from_block(block_hash, xt_hash1).unwrap();
		let index2 = api.retrieve_extrinsic_index_from_block(block_hash, xt_hash2).unwrap();
		let index3 = api.retrieve_extrinsic_index_from_block(block_hash, xt_hash3).unwrap();

		assert_eq!(index1, 0);
		assert_eq!(index2, 1);
		assert_eq!(index3, 2);
	}
}<|MERGE_RESOLUTION|>--- conflicted
+++ resolved
@@ -26,25 +26,15 @@
 use serde::de::DeserializeOwned;
 use sp_runtime::traits::{Block as BlockTrait, GetRuntimeBlockType, Hash as HashTrait};
 
-<<<<<<< HEAD
-#[maybe_async::maybe_async(?Send)]
-pub trait FetchEvents<Client, Hash>
-where
-	Client: Request,
-	Hash: DeserializeOwned,
-{
-	/// Fetch all block events from node for the given block hash.
-	async fn fetch_events_from_block(&self, block_hash: Hash) -> Result<Events<Hash>>;
-=======
 pub type EventSubscriptionFor<Client, Hash> =
 	EventSubscription<<Client as Subscribe>::Subscription<StorageChangeSet<Hash>>, Hash>;
 
+#[maybe_async::maybe_async(?Send)]
 pub trait FetchEvents {
 	type Hash;
 
 	/// Fetch all block events from node for the given block hash.
-	fn fetch_events_from_block(&self, block_hash: Self::Hash) -> Result<Events<Self::Hash>>;
->>>>>>> 7e2d3f1d
+	async fn fetch_events_from_block(&self, block_hash: Self::Hash) -> Result<Events<Self::Hash>>;
 
 	/// Fetch all assosciated events for a given extrinsic hash and block hash.
 	async fn fetch_events_for_extrinsic(
@@ -54,13 +44,8 @@
 	) -> Result<Vec<EventDetails>>;
 }
 
-<<<<<<< HEAD
 #[maybe_async::maybe_async(?Send)]
-impl<Signer, Client, Params, Runtime> FetchEvents<Client, Runtime::Hash>
-	for Api<Signer, Client, Params, Runtime>
-=======
 impl<Signer, Client, Params, Runtime> FetchEvents for Api<Signer, Client, Params, Runtime>
->>>>>>> 7e2d3f1d
 where
 	Client: Request,
 	Params: ExtrinsicParams<Runtime::Index, Runtime::Hash>,
@@ -68,16 +53,9 @@
 	Runtime::RuntimeBlock: BlockTrait + DeserializeOwned,
 	Runtime::Hashing: HashTrait<Output = Runtime::Hash>,
 {
-<<<<<<< HEAD
-	async fn fetch_events_from_block(
-		&self,
-		block_hash: Runtime::Hash,
-	) -> Result<Events<Runtime::Hash>> {
-=======
 	type Hash = Runtime::Hash;
 
-	fn fetch_events_from_block(&self, block_hash: Self::Hash) -> Result<Events<Self::Hash>> {
->>>>>>> 7e2d3f1d
+	async fn fetch_events_from_block(&self, block_hash: Self::Hash) -> Result<Events<Self::Hash>> {
 		let key = crate::storage_key("System", "Events");
 		let event_bytes = self
 			.get_opaque_storage_by_key(key, Some(block_hash))
